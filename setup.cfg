--- conflicted
+++ resolved
@@ -1,10 +1,6 @@
 [metadata]
 name = cbcdb
-<<<<<<< HEAD
-version = 1.0.30
-=======
 version = 1.2.0
->>>>>>> 58569150
 author = Cold Bore Capital
 author_email = it-group@coldborecapital.com
 home_page = https://github.com/Cold-Bore-Capital/cbc-dbmanager
@@ -25,21 +21,9 @@
     psycopg2-binary>=2.8
     pandas>=1.1
     python-dotenv>=0.19.2
-<<<<<<< HEAD
-    configservice>=0.0.24
-=======
     configservice>=0.0.27
->>>>>>> 58569150
 tests_require =
     psycopg2-binary>=2.8
     pandas>=1.1
     python-dotenv>=0.19.2
-<<<<<<< HEAD
-    configservice>=0.0.24
-
-;[options.packages.find]
-;include = cbcdb, cbcdb.*, cbcdb.main
-;where = cbcdb
-=======
-    configservice>=0.0.27
->>>>>>> 58569150
+    configservice>=0.0.27